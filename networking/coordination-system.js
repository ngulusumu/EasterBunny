--- conflicted
+++ resolved
@@ -1,657 +1,654 @@
-<<<<<<< HEAD
-// file: networking/coordination-system.js
-=======
-//networking/coordination-system.js
->>>>>>> 4e851c21
-const { app } = require('electron');
-const crypto = require('crypto');
-const fs = require('fs').promises;
-const path = require('path');
-const WebSocket = require('ws');
-
-class NostrKeyManager {
-    constructor() {
-        this.keysPath = path.join(app.getPath('userData'), 'nostr-keys.json');
-        this.publicKey = null;
-        this.privateKey = null;
-    }
-
-    async initialize() {
-        try {
-            const existingKeys = await this.loadKeys();
-            if (existingKeys) {
-                this.publicKey = existingKeys.publicKey;
-                this.privateKey = existingKeys.privateKey;
-                return;
-            }
-        } catch (error) {
-            console.log('No existing keys found, generating new ones');
-        }
-
-        await this.generateNewKeys();
-    }
-
-    async generateNewKeys() {
-        const privateKeyBytes = crypto.randomBytes(32);
-        this.privateKey = privateKeyBytes.toString('hex');
-        
-        const publicKeyBytes = this.getPublicKeyFromPrivate(privateKeyBytes);
-        this.publicKey = publicKeyBytes.toString('hex');
-
-        await this.saveKeys();
-    }
-
-    getPublicKeyFromPrivate(privateKeyBytes) {
-        const EC = require('elliptic').ec;
-        const ec = new EC('secp256k1');
-        const keyPair = ec.keyFromPrivate(privateKeyBytes);
-        return Buffer.from(keyPair.getPublic().encode('array', true));
-    }
-
-    async saveKeys() {
-        const keyData = {
-            publicKey: this.publicKey,
-            privateKey: this.privateKey,
-            createdAt: new Date().toISOString()
-        };
-
-        await fs.writeFile(this.keysPath, JSON.stringify(keyData), {
-            mode: 0o600,
-            flag: 'w'
-        });
-    }
-
-    async loadKeys() {
-        const data = await fs.readFile(this.keysPath, 'utf8');
-        return JSON.parse(data);
-    }
-
-    signMessage(message) {
-        const EC = require('elliptic').ec;
-        const ec = new EC('secp256k1');
-        const keyPair = ec.keyFromPrivate(this.privateKey, 'hex');
-        
-        const messageHash = crypto.createHash('sha256').update(message).digest();
-        const signature = keyPair.sign(messageHash);
-        
-        return {
-            r: signature.r.toString('hex'),
-            s: signature.s.toString('hex'),
-            recovery: signature.recoveryParam
-        };
-    }
-
-    verifySignature(message, signature, publicKey) {
-        try {
-            const EC = require('elliptic').ec;
-            const ec = new EC('secp256k1');
-            const keyPair = ec.keyFromPublic(publicKey, 'hex');
-            
-            const messageHash = crypto.createHash('sha256').update(message).digest();
-            return keyPair.verify(messageHash, signature);
-        } catch (error) {
-            return false;
-        }
-    }
-}
-
-class NostrEvent {
-    constructor(kind, content, tags = []) {
-        this.id = null;
-        this.pubkey = null;
-        this.created_at = Math.floor(Date.now() / 1000);
-        this.kind = kind;
-        this.tags = tags;
-        this.content = content;
-        this.sig = null;
-    }
-
-    serialize() {
-        return JSON.stringify([
-            0,
-            this.pubkey,
-            this.created_at,
-            this.kind,
-            this.tags,
-            this.content
-        ]);
-    }
-
-    generateId() {
-        const serialized = this.serialize();
-        this.id = crypto.createHash('sha256').update(serialized).digest('hex');
-        return this.id;
-    }
-
-    sign(keyManager) {
-        this.pubkey = keyManager.publicKey;
-        this.generateId();
-        
-        const signature = keyManager.signMessage(this.id);
-        this.sig = signature.r + signature.s;
-        
-        return this;
-    }
-}
-
-class MachineStatusManager {
-    constructor(keyManager) {
-        this.keyManager = keyManager;
-        this.onlineMachines = new Map();
-        this.lastHeartbeat = new Map();
-        this.statusCache = new Map();
-        this.heartbeatInterval = 30000;
-        this.timeoutThreshold = 90000;
-        
-        this.startHeartbeatMonitoring();
-    }
-
-    createStatusMessage(status) {
-        const statusData = {
-            machineId: this.keyManager.publicKey,
-            status: status,
-            timestamp: Date.now(),
-            capabilities: this.getMachineCapabilities(),
-            networkInfo: this.getNetworkInfo()
-        };
-
-        const message = JSON.stringify(statusData);
-        const signature = this.keyManager.signMessage(message);
-
-        return {
-            data: statusData,
-            signature: signature,
-            publicKey: this.keyManager.publicKey
-        };
-    }
-
-    verifyStatusMessage(statusMessage) {
-        const { data, signature, publicKey } = statusMessage;
-        const message = JSON.stringify(data);
-        
-        return this.keyManager.verifySignature(message, signature, publicKey);
-    }
-
-    updateMachineStatus(machineId, statusMessage) {
-        if (!this.verifyStatusMessage(statusMessage)) {
-            console.warn(`Invalid status message from machine: ${machineId}`);
-            return false;
-        }
-
-        const now = Date.now();
-        this.onlineMachines.set(machineId, statusMessage.data);
-        this.lastHeartbeat.set(machineId, now);
-        this.statusCache.set(machineId, statusMessage);
-
-        return true;
-    }
-
-    markMachineOffline(machineId) {
-        this.onlineMachines.delete(machineId);
-        this.lastHeartbeat.delete(machineId);
-        this.statusCache.delete(machineId);
-    }
-
-    getOnlineMachines() {
-        return Array.from(this.onlineMachines.keys());
-    }
-
-    getMachineCount() {
-        return this.onlineMachines.size;
-    }
-
-    getMachineCapabilities() {
-        const os = require('os');
-        return {
-            platform: os.platform(),
-            arch: os.arch(),
-            cpus: os.cpus().length,
-            memory: os.totalmem(),
-            version: app.getVersion()
-        };
-    }
-
-    getNetworkInfo() {
-        const os = require('os');
-        const interfaces = os.networkInterfaces();
-        const activeInterfaces = [];
-
-        Object.keys(interfaces).forEach(name => {
-            interfaces[name].forEach(iface => {
-                if (!iface.internal && iface.family === 'IPv4') {
-                    activeInterfaces.push({
-                        name: name,
-                        address: iface.address,
-                        netmask: iface.netmask
-                    });
-                }
-            });
-        });
-
-        return {
-            hostname: os.hostname(),
-            interfaces: activeInterfaces
-        };
-    }
-
-    startHeartbeatMonitoring() {
-        setInterval(() => {
-            const now = Date.now();
-            const offlineMachines = [];
-
-            this.lastHeartbeat.forEach((lastSeen, machineId) => {
-                if (now - lastSeen > this.timeoutThreshold) {
-                    offlineMachines.push(machineId);
-                }
-            });
-
-            offlineMachines.forEach(machineId => {
-                this.markMachineOffline(machineId);
-                this.onMachineOffline(machineId);
-            });
-        }, 10000);
-    }
-
-    onMachineOffline(machineId) {
-        console.log(`Machine ${machineId} detected as offline`);
-    }
-}
-
-class NostrRelay {
-    constructor(url) {
-        this.url = url;
-        this.ws = null;
-        this.connected = false;
-        this.subscriptions = new Map();
-        this.reconnectAttempts = 0;
-        this.maxReconnectAttempts = 5;
-        this.reconnectDelay = 1000;
-        this.eventHandlers = new Map();
-    }
-
-    async connect() {
-        return new Promise((resolve, reject) => {
-            try {
-                this.ws = new WebSocket(this.url);
-
-                this.ws.on('open', () => {
-                    this.connected = true;
-                    this.reconnectAttempts = 0;
-                    console.log(`Connected to relay: ${this.url}`);
-                    resolve();
-                });
-
-                this.ws.on('message', (data) => {
-                    this.handleMessage(data);
-                });
-
-                this.ws.on('close', () => {
-                    this.connected = false;
-                    console.log(`Disconnected from relay: ${this.url}`);
-                    this.attemptReconnect();
-                });
-
-                this.ws.on('error', (error) => {
-                    console.error(`Relay error (${this.url}):`, error);
-                    reject(error);
-                });
-
-            } catch (error) {
-                reject(error);
-            }
-        });
-    }
-
-    async attemptReconnect() {
-        if (this.reconnectAttempts >= this.maxReconnectAttempts) {
-            console.error(`Max reconnection attempts reached for ${this.url}`);
-            return;
-        }
-
-        this.reconnectAttempts++;
-        const delay = this.reconnectDelay * Math.pow(2, this.reconnectAttempts - 1);
-        
-        console.log(`Attempting to reconnect to ${this.url} in ${delay}ms (attempt ${this.reconnectAttempts})`);
-        
-        setTimeout(() => {
-            this.connect().catch(() => {
-                console.error(`Reconnection attempt ${this.reconnectAttempts} failed for ${this.url}`);
-            });
-        }, delay);
-    }
-
-    handleMessage(data) {
-        try {
-            const message = JSON.parse(data.toString());
-            const [type, ...args] = message;
-
-            switch (type) {
-                case 'EVENT':
-                    this.handleEvent(args[1], args[2]);
-                    break;
-                case 'OK':
-                    this.handleOK(args[0], args[1], args[2]);
-                    break;
-                case 'EOSE':
-                    this.handleEOSE(args[0]);
-                    break;
-                case 'NOTICE':
-                    this.handleNotice(args[0]);
-                    break;
-            }
-        } catch (error) {
-            console.error('Error parsing relay message:', error);
-        }
-    }
-
-    handleEvent(subscriptionId, event) {
-        const handler = this.eventHandlers.get(subscriptionId);
-        if (handler) {
-            handler(event);
-        }
-    }
-
-    handleOK(eventId, success, message) {
-        if (!success) {
-            console.error(`Event ${eventId} rejected: ${message}`);
-        }
-    }
-
-    handleEOSE(subscriptionId) {
-        console.log(`End of stored events for subscription: ${subscriptionId}`);
-    }
-
-    handleNotice(message) {
-        console.log(`Relay notice: ${message}`);
-    }
-
-    publishEvent(event) {
-        if (!this.connected) {
-            throw new Error('Not connected to relay');
-        }
-
-        const message = JSON.stringify(['EVENT', event]);
-        this.ws.send(message);
-    }
-
-    subscribe(filters, handler) {
-        const subscriptionId = crypto.randomBytes(16).toString('hex');
-        
-        if (!this.connected) {
-            throw new Error('Not connected to relay');
-        }
-
-        const message = JSON.stringify(['REQ', subscriptionId, ...filters]);
-        this.ws.send(message);
-
-        this.subscriptions.set(subscriptionId, filters);
-        this.eventHandlers.set(subscriptionId, handler);
-
-        return subscriptionId;
-    }
-
-    unsubscribe(subscriptionId) {
-        if (!this.connected) {
-            return;
-        }
-
-        const message = JSON.stringify(['CLOSE', subscriptionId]);
-        this.ws.send(message);
-
-        this.subscriptions.delete(subscriptionId);
-        this.eventHandlers.delete(subscriptionId);
-    }
-
-    disconnect() {
-        if (this.ws) {
-            this.ws.close();
-        }
-    }
-}
-
-class DecentralizedCoordinator {
-    constructor() {
-        this.keyManager = new NostrKeyManager();
-        this.statusManager = null;
-        this.relays = [];
-        this.isInitialized = false;
-        this.subscriptions = new Map();
-        
-        this.defaultRelays = [
-            'wss://relay.damus.io',
-            'wss://nos.lol',
-            'wss://relay.nostr.band',
-            'wss://nostr-pub.wellorder.net',
-            'wss://relay.current.fyi'
-        ];
-
-        this.eventKinds = {
-            MACHINE_STATUS: 30000,
-            MACHINE_OFFLINE: 30001,
-            GROUP_CHAT: 40,
-            COORDINATION_MESSAGE: 30002
-        };
-    }
-
-    async initialize() {
-        if (this.isInitialized) {
-            return;
-        }
-
-        await this.keyManager.initialize();
-        this.statusManager = new MachineStatusManager(this.keyManager);
-
-        await this.connectToRelays();
-        this.setupSubscriptions();
-        this.startStatusBroadcasting();
-
-        this.isInitialized = true;
-        console.log(`Machine coordinator initialized with public key: ${this.keyManager.publicKey}`);
-    }
-
-    async connectToRelays() {
-        const connectionPromises = this.defaultRelays.map(async (relayUrl) => {
-            try {
-                const relay = new NostrRelay(relayUrl);
-                await relay.connect();
-                this.relays.push(relay);
-                return relay;
-            } catch (error) {
-                console.error(`Failed to connect to relay ${relayUrl}:`, error);
-                return null;
-            }
-        });
-
-        await Promise.allSettled(connectionPromises);
-        
-        if (this.relays.length === 0) {
-            throw new Error('Failed to connect to any relays');
-        }
-
-        console.log(`Connected to ${this.relays.length} relays`);
-    }
-
-    setupSubscriptions() {
-        const filters = [
-            {
-                kinds: [this.eventKinds.MACHINE_STATUS, this.eventKinds.MACHINE_OFFLINE],
-                since: Math.floor(Date.now() / 1000) - 300
-            },
-            {
-                kinds: [this.eventKinds.GROUP_CHAT],
-                since: Math.floor(Date.now() / 1000) - 3600
-            }
-        ];
-
-        this.relays.forEach(relay => {
-            try {
-                const subscriptionId = relay.subscribe(filters, (event) => {
-                    this.handleIncomingEvent(event);
-                });
-                this.subscriptions.set(relay.url, subscriptionId);
-            } catch (error) {
-                console.error(`Failed to subscribe to relay ${relay.url}:`, error);
-            }
-        });
-    }
-
-    handleIncomingEvent(event) {
-        switch (event.kind) {
-            case this.eventKinds.MACHINE_STATUS:
-                this.handleMachineStatusEvent(event);
-                break;
-            case this.eventKinds.MACHINE_OFFLINE:
-                this.handleMachineOfflineEvent(event);
-                break;
-            case this.eventKinds.GROUP_CHAT:
-                this.handleGroupChatEvent(event);
-                break;
-        }
-    }
-
-    handleMachineStatusEvent(event) {
-        try {
-            const statusMessage = JSON.parse(event.content);
-            const machineId = event.pubkey;
-            
-            if (this.statusManager.updateMachineStatus(machineId, statusMessage)) {
-                this.onMachineStatusUpdate(machineId, statusMessage.data);
-            }
-        } catch (error) {
-            console.error('Error handling machine status event:', error);
-        }
-    }
-
-    handleMachineOfflineEvent(event) {
-        try {
-            const offlineData = JSON.parse(event.content);
-            const reportingMachine = event.pubkey;
-            
-            if (this.keyManager.verifySignature(event.content, {
-                r: event.sig.slice(0, 64),
-                s: event.sig.slice(64)
-            }, reportingMachine)) {
-                this.statusManager.markMachineOffline(offlineData.machineId);
-                this.onMachineOfflineReport(offlineData.machineId, reportingMachine);
-            }
-        } catch (error) {
-            console.error('Error handling machine offline event:', error);
-        }
-    }
-
-    handleGroupChatEvent(event) {
-        this.onGroupChatMessage({
-            id: event.id,
-            author: event.pubkey,
-            content: event.content,
-            timestamp: event.created_at * 1000,
-            tags: event.tags
-        });
-    }
-
-    startStatusBroadcasting() {
-        this.broadcastStatus();
-        
-        setInterval(() => {
-            this.broadcastStatus();
-        }, this.statusManager.heartbeatInterval);
-    }
-
-    async broadcastStatus() {
-        const statusMessage = this.statusManager.createStatusMessage('online');
-        const event = new NostrEvent(
-            this.eventKinds.MACHINE_STATUS,
-            JSON.stringify(statusMessage)
-        ).sign(this.keyManager);
-
-        await this.publishToRelays(event);
-    }
-
-    async reportMachineOffline(machineId) {
-        const offlineData = {
-            machineId: machineId,
-            reportedBy: this.keyManager.publicKey,
-            timestamp: Date.now(),
-            reason: 'heartbeat_timeout'
-        };
-
-        const event = new NostrEvent(
-            this.eventKinds.MACHINE_OFFLINE,
-            JSON.stringify(offlineData)
-        ).sign(this.keyManager);
-
-        await this.publishToRelays(event);
-    }
-
-    async sendGroupChatMessage(content) {
-        const event = new NostrEvent(
-            this.eventKinds.GROUP_CHAT,
-            content
-        ).sign(this.keyManager);
-
-        await this.publishToRelays(event);
-    }
-
-    async publishToRelays(event) {
-        const publishPromises = this.relays.map(async (relay) => {
-            try {
-                if (relay.connected) {
-                    relay.publishEvent(event);
-                    return true;
-                }
-                return false;
-            } catch (error) {
-                console.error(`Failed to publish to relay ${relay.url}:`, error);
-                return false;
-            }
-        });
-
-        const results = await Promise.allSettled(publishPromises);
-        const successCount = results.filter(r => r.status === 'fulfilled' && r.value).length;
-        
-        if (successCount === 0) {
-            throw new Error('Failed to publish event to any relay');
-        }
-
-        return successCount;
-    }
-
-    getNetworkStatus() {
-        return {
-            totalMachines: this.statusManager.getMachineCount(),
-            onlineMachines: this.statusManager.getOnlineMachines(),
-            connectedRelays: this.relays.filter(r => r.connected).length,
-            totalRelays: this.relays.length,
-            myPublicKey: this.keyManager.publicKey
-        };
-    }
-
-    onMachineStatusUpdate(machineId, statusData) {
-        console.log(`Machine ${machineId} status updated:`, statusData.status);
-    }
-
-    onMachineOfflineReport(machineId, reportedBy) {
-        console.log(`Machine ${machineId} reported offline by ${reportedBy}`);
-    }
-
-    onGroupChatMessage(message) {
-        console.log(`Group chat message from ${message.author}: ${message.content}`);
-    }
-
-    async shutdown() {
-        this.relays.forEach(relay => {
-            relay.disconnect();
-        });
-        
-        this.relays = [];
-        this.subscriptions.clear();
-        this.isInitialized = false;
-    }
-}
-
-module.exports = {
-    DecentralizedCoordinator,
-    NostrKeyManager,
-    MachineStatusManager,
-    NostrRelay
+//networking/coordination-system.js
+// file: networking/coordination-system.js
+const { app } = require('electron');
+const crypto = require('crypto');
+const fs = require('fs').promises;
+const path = require('path');
+const WebSocket = require('ws');
+
+class NostrKeyManager {
+    constructor() {
+        this.keysPath = path.join(app.getPath('userData'), 'nostr-keys.json');
+        this.publicKey = null;
+        this.privateKey = null;
+    }
+
+    async initialize() {
+        try {
+            const existingKeys = await this.loadKeys();
+            if (existingKeys) {
+                this.publicKey = existingKeys.publicKey;
+                this.privateKey = existingKeys.privateKey;
+                return;
+            }
+        } catch (error) {
+            console.log('No existing keys found, generating new ones');
+        }
+
+        await this.generateNewKeys();
+    }
+
+    async generateNewKeys() {
+        const privateKeyBytes = crypto.randomBytes(32);
+        this.privateKey = privateKeyBytes.toString('hex');
+        
+        const publicKeyBytes = this.getPublicKeyFromPrivate(privateKeyBytes);
+        this.publicKey = publicKeyBytes.toString('hex');
+
+        await this.saveKeys();
+    }
+
+    getPublicKeyFromPrivate(privateKeyBytes) {
+        const EC = require('elliptic').ec;
+        const ec = new EC('secp256k1');
+        const keyPair = ec.keyFromPrivate(privateKeyBytes);
+        return Buffer.from(keyPair.getPublic().encode('array', true));
+    }
+
+    async saveKeys() {
+        const keyData = {
+            publicKey: this.publicKey,
+            privateKey: this.privateKey,
+            createdAt: new Date().toISOString()
+        };
+
+        await fs.writeFile(this.keysPath, JSON.stringify(keyData), {
+            mode: 0o600,
+            flag: 'w'
+        });
+    }
+
+    async loadKeys() {
+        const data = await fs.readFile(this.keysPath, 'utf8');
+        return JSON.parse(data);
+    }
+
+    signMessage(message) {
+        const EC = require('elliptic').ec;
+        const ec = new EC('secp256k1');
+        const keyPair = ec.keyFromPrivate(this.privateKey, 'hex');
+        
+        const messageHash = crypto.createHash('sha256').update(message).digest();
+        const signature = keyPair.sign(messageHash);
+        
+        return {
+            r: signature.r.toString('hex'),
+            s: signature.s.toString('hex'),
+            recovery: signature.recoveryParam
+        };
+    }
+
+    verifySignature(message, signature, publicKey) {
+        try {
+            const EC = require('elliptic').ec;
+            const ec = new EC('secp256k1');
+            const keyPair = ec.keyFromPublic(publicKey, 'hex');
+            
+            const messageHash = crypto.createHash('sha256').update(message).digest();
+            return keyPair.verify(messageHash, signature);
+        } catch (error) {
+            return false;
+        }
+    }
+}
+
+class NostrEvent {
+    constructor(kind, content, tags = []) {
+        this.id = null;
+        this.pubkey = null;
+        this.created_at = Math.floor(Date.now() / 1000);
+        this.kind = kind;
+        this.tags = tags;
+        this.content = content;
+        this.sig = null;
+    }
+
+    serialize() {
+        return JSON.stringify([
+            0,
+            this.pubkey,
+            this.created_at,
+            this.kind,
+            this.tags,
+            this.content
+        ]);
+    }
+
+    generateId() {
+        const serialized = this.serialize();
+        this.id = crypto.createHash('sha256').update(serialized).digest('hex');
+        return this.id;
+    }
+
+    sign(keyManager) {
+        this.pubkey = keyManager.publicKey;
+        this.generateId();
+        
+        const signature = keyManager.signMessage(this.id);
+        this.sig = signature.r + signature.s;
+        
+        return this;
+    }
+}
+
+class MachineStatusManager {
+    constructor(keyManager) {
+        this.keyManager = keyManager;
+        this.onlineMachines = new Map();
+        this.lastHeartbeat = new Map();
+        this.statusCache = new Map();
+        this.heartbeatInterval = 30000;
+        this.timeoutThreshold = 90000;
+        
+        this.startHeartbeatMonitoring();
+    }
+
+    createStatusMessage(status) {
+        const statusData = {
+            machineId: this.keyManager.publicKey,
+            status: status,
+            timestamp: Date.now(),
+            capabilities: this.getMachineCapabilities(),
+            networkInfo: this.getNetworkInfo()
+        };
+
+        const message = JSON.stringify(statusData);
+        const signature = this.keyManager.signMessage(message);
+
+        return {
+            data: statusData,
+            signature: signature,
+            publicKey: this.keyManager.publicKey
+        };
+    }
+
+    verifyStatusMessage(statusMessage) {
+        const { data, signature, publicKey } = statusMessage;
+        const message = JSON.stringify(data);
+        
+        return this.keyManager.verifySignature(message, signature, publicKey);
+    }
+
+    updateMachineStatus(machineId, statusMessage) {
+        if (!this.verifyStatusMessage(statusMessage)) {
+            console.warn(`Invalid status message from machine: ${machineId}`);
+            return false;
+        }
+
+        const now = Date.now();
+        this.onlineMachines.set(machineId, statusMessage.data);
+        this.lastHeartbeat.set(machineId, now);
+        this.statusCache.set(machineId, statusMessage);
+
+        return true;
+    }
+
+    markMachineOffline(machineId) {
+        this.onlineMachines.delete(machineId);
+        this.lastHeartbeat.delete(machineId);
+        this.statusCache.delete(machineId);
+    }
+
+    getOnlineMachines() {
+        return Array.from(this.onlineMachines.keys());
+    }
+
+    getMachineCount() {
+        return this.onlineMachines.size;
+    }
+
+    getMachineCapabilities() {
+        const os = require('os');
+        return {
+            platform: os.platform(),
+            arch: os.arch(),
+            cpus: os.cpus().length,
+            memory: os.totalmem(),
+            version: app.getVersion()
+        };
+    }
+
+    getNetworkInfo() {
+        const os = require('os');
+        const interfaces = os.networkInterfaces();
+        const activeInterfaces = [];
+
+        Object.keys(interfaces).forEach(name => {
+            interfaces[name].forEach(iface => {
+                if (!iface.internal && iface.family === 'IPv4') {
+                    activeInterfaces.push({
+                        name: name,
+                        address: iface.address,
+                        netmask: iface.netmask
+                    });
+                }
+            });
+        });
+
+        return {
+            hostname: os.hostname(),
+            interfaces: activeInterfaces
+        };
+    }
+
+    startHeartbeatMonitoring() {
+        setInterval(() => {
+            const now = Date.now();
+            const offlineMachines = [];
+
+            this.lastHeartbeat.forEach((lastSeen, machineId) => {
+                if (now - lastSeen > this.timeoutThreshold) {
+                    offlineMachines.push(machineId);
+                }
+            });
+
+            offlineMachines.forEach(machineId => {
+                this.markMachineOffline(machineId);
+                this.onMachineOffline(machineId);
+            });
+        }, 10000);
+    }
+
+    onMachineOffline(machineId) {
+        console.log(`Machine ${machineId} detected as offline`);
+    }
+}
+
+class NostrRelay {
+    constructor(url) {
+        this.url = url;
+        this.ws = null;
+        this.connected = false;
+        this.subscriptions = new Map();
+        this.reconnectAttempts = 0;
+        this.maxReconnectAttempts = 5;
+        this.reconnectDelay = 1000;
+        this.eventHandlers = new Map();
+    }
+
+    async connect() {
+        return new Promise((resolve, reject) => {
+            try {
+                this.ws = new WebSocket(this.url);
+
+                this.ws.on('open', () => {
+                    this.connected = true;
+                    this.reconnectAttempts = 0;
+                    console.log(`Connected to relay: ${this.url}`);
+                    resolve();
+                });
+
+                this.ws.on('message', (data) => {
+                    this.handleMessage(data);
+                });
+
+                this.ws.on('close', () => {
+                    this.connected = false;
+                    console.log(`Disconnected from relay: ${this.url}`);
+                    this.attemptReconnect();
+                });
+
+                this.ws.on('error', (error) => {
+                    console.error(`Relay error (${this.url}):`, error);
+                    reject(error);
+                });
+
+            } catch (error) {
+                reject(error);
+            }
+        });
+    }
+
+    async attemptReconnect() {
+        if (this.reconnectAttempts >= this.maxReconnectAttempts) {
+            console.error(`Max reconnection attempts reached for ${this.url}`);
+            return;
+        }
+
+        this.reconnectAttempts++;
+        const delay = this.reconnectDelay * Math.pow(2, this.reconnectAttempts - 1);
+        
+        console.log(`Attempting to reconnect to ${this.url} in ${delay}ms (attempt ${this.reconnectAttempts})`);
+        
+        setTimeout(() => {
+            this.connect().catch(() => {
+                console.error(`Reconnection attempt ${this.reconnectAttempts} failed for ${this.url}`);
+            });
+        }, delay);
+    }
+
+    handleMessage(data) {
+        try {
+            const message = JSON.parse(data.toString());
+            const [type, ...args] = message;
+
+            switch (type) {
+                case 'EVENT':
+                    this.handleEvent(args[1], args[2]);
+                    break;
+                case 'OK':
+                    this.handleOK(args[0], args[1], args[2]);
+                    break;
+                case 'EOSE':
+                    this.handleEOSE(args[0]);
+                    break;
+                case 'NOTICE':
+                    this.handleNotice(args[0]);
+                    break;
+            }
+        } catch (error) {
+            console.error('Error parsing relay message:', error);
+        }
+    }
+
+    handleEvent(subscriptionId, event) {
+        const handler = this.eventHandlers.get(subscriptionId);
+        if (handler) {
+            handler(event);
+        }
+    }
+
+    handleOK(eventId, success, message) {
+        if (!success) {
+            console.error(`Event ${eventId} rejected: ${message}`);
+        }
+    }
+
+    handleEOSE(subscriptionId) {
+        console.log(`End of stored events for subscription: ${subscriptionId}`);
+    }
+
+    handleNotice(message) {
+        console.log(`Relay notice: ${message}`);
+    }
+
+    publishEvent(event) {
+        if (!this.connected) {
+            throw new Error('Not connected to relay');
+        }
+
+        const message = JSON.stringify(['EVENT', event]);
+        this.ws.send(message);
+    }
+
+    subscribe(filters, handler) {
+        const subscriptionId = crypto.randomBytes(16).toString('hex');
+        
+        if (!this.connected) {
+            throw new Error('Not connected to relay');
+        }
+
+        const message = JSON.stringify(['REQ', subscriptionId, ...filters]);
+        this.ws.send(message);
+
+        this.subscriptions.set(subscriptionId, filters);
+        this.eventHandlers.set(subscriptionId, handler);
+
+        return subscriptionId;
+    }
+
+    unsubscribe(subscriptionId) {
+        if (!this.connected) {
+            return;
+        }
+
+        const message = JSON.stringify(['CLOSE', subscriptionId]);
+        this.ws.send(message);
+
+        this.subscriptions.delete(subscriptionId);
+        this.eventHandlers.delete(subscriptionId);
+    }
+
+    disconnect() {
+        if (this.ws) {
+            this.ws.close();
+        }
+    }
+}
+
+class DecentralizedCoordinator {
+    constructor() {
+        this.keyManager = new NostrKeyManager();
+        this.statusManager = null;
+        this.relays = [];
+        this.isInitialized = false;
+        this.subscriptions = new Map();
+        
+        this.defaultRelays = [
+            'wss://relay.damus.io',
+            'wss://nos.lol',
+            'wss://relay.nostr.band',
+            'wss://nostr-pub.wellorder.net',
+            'wss://relay.current.fyi'
+        ];
+
+        this.eventKinds = {
+            MACHINE_STATUS: 30000,
+            MACHINE_OFFLINE: 30001,
+            GROUP_CHAT: 40,
+            COORDINATION_MESSAGE: 30002
+        };
+    }
+
+    async initialize() {
+        if (this.isInitialized) {
+            return;
+        }
+
+        await this.keyManager.initialize();
+        this.statusManager = new MachineStatusManager(this.keyManager);
+
+        await this.connectToRelays();
+        this.setupSubscriptions();
+        this.startStatusBroadcasting();
+
+        this.isInitialized = true;
+        console.log(`Machine coordinator initialized with public key: ${this.keyManager.publicKey}`);
+    }
+
+    async connectToRelays() {
+        const connectionPromises = this.defaultRelays.map(async (relayUrl) => {
+            try {
+                const relay = new NostrRelay(relayUrl);
+                await relay.connect();
+                this.relays.push(relay);
+                return relay;
+            } catch (error) {
+                console.error(`Failed to connect to relay ${relayUrl}:`, error);
+                return null;
+            }
+        });
+
+        await Promise.allSettled(connectionPromises);
+        
+        if (this.relays.length === 0) {
+            throw new Error('Failed to connect to any relays');
+        }
+
+        console.log(`Connected to ${this.relays.length} relays`);
+    }
+
+    setupSubscriptions() {
+        const filters = [
+            {
+                kinds: [this.eventKinds.MACHINE_STATUS, this.eventKinds.MACHINE_OFFLINE],
+                since: Math.floor(Date.now() / 1000) - 300
+            },
+            {
+                kinds: [this.eventKinds.GROUP_CHAT],
+                since: Math.floor(Date.now() / 1000) - 3600
+            }
+        ];
+
+        this.relays.forEach(relay => {
+            try {
+                const subscriptionId = relay.subscribe(filters, (event) => {
+                    this.handleIncomingEvent(event);
+                });
+                this.subscriptions.set(relay.url, subscriptionId);
+            } catch (error) {
+                console.error(`Failed to subscribe to relay ${relay.url}:`, error);
+            }
+        });
+    }
+
+    handleIncomingEvent(event) {
+        switch (event.kind) {
+            case this.eventKinds.MACHINE_STATUS:
+                this.handleMachineStatusEvent(event);
+                break;
+            case this.eventKinds.MACHINE_OFFLINE:
+                this.handleMachineOfflineEvent(event);
+                break;
+            case this.eventKinds.GROUP_CHAT:
+                this.handleGroupChatEvent(event);
+                break;
+        }
+    }
+
+    handleMachineStatusEvent(event) {
+        try {
+            const statusMessage = JSON.parse(event.content);
+            const machineId = event.pubkey;
+            
+            if (this.statusManager.updateMachineStatus(machineId, statusMessage)) {
+                this.onMachineStatusUpdate(machineId, statusMessage.data);
+            }
+        } catch (error) {
+            console.error('Error handling machine status event:', error);
+        }
+    }
+
+    handleMachineOfflineEvent(event) {
+        try {
+            const offlineData = JSON.parse(event.content);
+            const reportingMachine = event.pubkey;
+            
+            if (this.keyManager.verifySignature(event.content, {
+                r: event.sig.slice(0, 64),
+                s: event.sig.slice(64)
+            }, reportingMachine)) {
+                this.statusManager.markMachineOffline(offlineData.machineId);
+                this.onMachineOfflineReport(offlineData.machineId, reportingMachine);
+            }
+        } catch (error) {
+            console.error('Error handling machine offline event:', error);
+        }
+    }
+
+    handleGroupChatEvent(event) {
+        this.onGroupChatMessage({
+            id: event.id,
+            author: event.pubkey,
+            content: event.content,
+            timestamp: event.created_at * 1000,
+            tags: event.tags
+        });
+    }
+
+    startStatusBroadcasting() {
+        this.broadcastStatus();
+        
+        setInterval(() => {
+            this.broadcastStatus();
+        }, this.statusManager.heartbeatInterval);
+    }
+
+    async broadcastStatus() {
+        const statusMessage = this.statusManager.createStatusMessage('online');
+        const event = new NostrEvent(
+            this.eventKinds.MACHINE_STATUS,
+            JSON.stringify(statusMessage)
+        ).sign(this.keyManager);
+
+        await this.publishToRelays(event);
+    }
+
+    async reportMachineOffline(machineId) {
+        const offlineData = {
+            machineId: machineId,
+            reportedBy: this.keyManager.publicKey,
+            timestamp: Date.now(),
+            reason: 'heartbeat_timeout'
+        };
+
+        const event = new NostrEvent(
+            this.eventKinds.MACHINE_OFFLINE,
+            JSON.stringify(offlineData)
+        ).sign(this.keyManager);
+
+        await this.publishToRelays(event);
+    }
+
+    async sendGroupChatMessage(content) {
+        const event = new NostrEvent(
+            this.eventKinds.GROUP_CHAT,
+            content
+        ).sign(this.keyManager);
+
+        await this.publishToRelays(event);
+    }
+
+    async publishToRelays(event) {
+        const publishPromises = this.relays.map(async (relay) => {
+            try {
+                if (relay.connected) {
+                    relay.publishEvent(event);
+                    return true;
+                }
+                return false;
+            } catch (error) {
+                console.error(`Failed to publish to relay ${relay.url}:`, error);
+                return false;
+            }
+        });
+
+        const results = await Promise.allSettled(publishPromises);
+        const successCount = results.filter(r => r.status === 'fulfilled' && r.value).length;
+        
+        if (successCount === 0) {
+            throw new Error('Failed to publish event to any relay');
+        }
+
+        return successCount;
+    }
+
+    getNetworkStatus() {
+        return {
+            totalMachines: this.statusManager.getMachineCount(),
+            onlineMachines: this.statusManager.getOnlineMachines(),
+            connectedRelays: this.relays.filter(r => r.connected).length,
+            totalRelays: this.relays.length,
+            myPublicKey: this.keyManager.publicKey
+        };
+    }
+
+    onMachineStatusUpdate(machineId, statusData) {
+        console.log(`Machine ${machineId} status updated:`, statusData.status);
+    }
+
+    onMachineOfflineReport(machineId, reportedBy) {
+        console.log(`Machine ${machineId} reported offline by ${reportedBy}`);
+    }
+
+    onGroupChatMessage(message) {
+        console.log(`Group chat message from ${message.author}: ${message.content}`);
+    }
+
+    async shutdown() {
+        this.relays.forEach(relay => {
+            relay.disconnect();
+        });
+        
+        this.relays = [];
+        this.subscriptions.clear();
+        this.isInitialized = false;
+    }
+}
+
+module.exports = {
+    DecentralizedCoordinator,
+    NostrKeyManager,
+    MachineStatusManager,
+    NostrRelay
 };
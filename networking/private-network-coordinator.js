<<<<<<< HEAD
//networking/private-networking-coordinator.js
=======
//networking/private-network-coordinator.js
>>>>>>> 4e851c21
const crypto = require('crypto');
const { DecentralizedCoordinator } = require('./coordination-system');

class PrivateNetworkCoordinator extends DecentralizedCoordinator {
    constructor(appConfig = {}) {
        super();
        
        // Private network configuration
        this.appIdentifier = appConfig.appIdentifier || 'mkenyatool-network';
        this.appVersion = appConfig.appVersion || '1.0.0';
        this.networkSecret = appConfig.networkSecret || this.deriveNetworkSecret();
        this.minRequiredVersion = appConfig.minRequiredVersion || '1.0.0';
        
        // Network state
        this.verifiedPeers = new Map();
        this.pendingVerifications = new Map();
        this.isolatedMode = false;
        this.lastPeerContact = null;
        this.isolationTimeout = 300000; // 5 minutes
        
        // Enhanced event kinds for private network
        this.privateEventKinds = {
            APP_VERIFICATION: 31000,
            PRIVATE_STATUS: 31001,
            PRIVATE_OFFLINE: 31002,
            PRIVATE_CHAT: 31003,
            NETWORK_PING: 31004,
            PEER_CHALLENGE: 31005
        };
        
        this.startIsolationMonitoring();
    }

    deriveNetworkSecret() {
        // Generate a deterministic secret based on app identifier
        // In production, this should be a pre-shared secret or derived from app signing
        const appData = `${this.appIdentifier}-network-key-v1`;
        return crypto.createHash('sha256').update(appData).digest('hex');
    }

    async initialize() {
        await super.initialize();
        
        // Override parent subscriptions with private network filters
        this.setupPrivateSubscriptions();
        
        // Start app verification process
        this.startAppVerification();
        
        console.log(`Private network initialized for ${this.appIdentifier}`);
        console.log(`Network ID: ${this.getNetworkId()}`);
    }

    getNetworkId() {
        // Create a unique network identifier
        const networkData = `${this.appIdentifier}-${this.appVersion}`;
        return crypto.createHash('sha256').update(networkData).digest('hex').substring(0, 16);
    }

    setupPrivateSubscriptions() {
        // Clear existing subscriptions
        this.relays.forEach(relay => {
            this.subscriptions.forEach((subId, relayUrl) => {
                if (relayUrl === relay.url) {
                    relay.unsubscribe(subId);
                }
            });
        });
        this.subscriptions.clear();

        // Subscribe only to private network events
        const privateFilters = [
            {
                kinds: [
                    this.privateEventKinds.APP_VERIFICATION,
                    this.privateEventKinds.PRIVATE_STATUS,
                    this.privateEventKinds.PRIVATE_OFFLINE,
                    this.privateEventKinds.NETWORK_PING,
                    this.privateEventKinds.PEER_CHALLENGE
                ],
                since: Math.floor(Date.now() / 1000) - 300,
                '#n': [this.getNetworkId()] // Network-specific tag
            },
            {
                kinds: [this.privateEventKinds.PRIVATE_CHAT],
                since: Math.floor(Date.now() / 1000) - 3600,
                '#n': [this.getNetworkId()]
            }
        ];

        this.relays.forEach(relay => {
            try {
                const subscriptionId = relay.subscribe(privateFilters, (event) => {
                    this.handlePrivateNetworkEvent(event);
                });
                this.subscriptions.set(relay.url, subscriptionId);
            } catch (error) {
                console.error(`Failed to subscribe to private network on relay ${relay.url}:`, error);
            }
        });
    }

    startAppVerification() {
        // Broadcast app verification challenge
        this.broadcastAppVerification();
        
        // Periodically re-verify and ping network
        setInterval(() => {
            this.broadcastAppVerification();
            this.pingKnownPeers();
            this.cleanupStaleVerifications();
        }, 60000); // Every minute
    }

    async broadcastAppVerification() {
        const challenge = crypto.randomBytes(32).toString('hex');
        const timestamp = Date.now();
        
        const verificationData = {
            appIdentifier: this.appIdentifier,
            appVersion: this.appVersion,
            challenge: challenge,
            timestamp: timestamp,
            capabilities: this.statusManager.getMachineCapabilities(),
            networkInfo: this.statusManager.getNetworkInfo()
        };

        // Create proof of app authenticity
        const proof = this.createAppProof(verificationData);
        verificationData.proof = proof;

        const event = this.createPrivateEvent(
            this.privateEventKinds.APP_VERIFICATION,
            JSON.stringify(verificationData)
        );

        await this.publishToRelays(event);
        
        // Store our own challenge for response verification
        this.pendingVerifications.set(challenge, {
            timestamp: timestamp,
            ourChallenge: true
        });
    }

    createAppProof(data) {
        // Create proof that this is a legitimate app instance
        const proofData = {
            networkSecret: this.networkSecret,
            timestamp: data.timestamp,
            appId: data.appIdentifier,
            publicKey: this.keyManager.publicKey
        };
        
        const proofString = JSON.stringify(proofData);
        const proofHash = crypto.createHash('sha256').update(proofString).digest('hex');
        
        // Sign the proof with our private key
        const signature = this.keyManager.signMessage(proofHash);
        
        return {
            hash: proofHash,
            signature: signature
        };
    }

    verifyAppProof(verificationData, peerPublicKey) {
        try {
            const { proof, appIdentifier, timestamp } = verificationData;
            
            // Check if it's our app
            if (appIdentifier !== this.appIdentifier) {
                return { valid: false, reason: 'wrong_app' };
            }

            // Check timestamp (not too old)
            if (Date.now() - timestamp > 300000) { // 5 minutes
                return { valid: false, reason: 'expired' };
            }

            // Recreate expected proof
            const expectedProofData = {
                networkSecret: this.networkSecret,
                timestamp: timestamp,
                appId: appIdentifier,
                publicKey: peerPublicKey
            };
            
            const expectedProofString = JSON.stringify(expectedProofData);
            const expectedHash = crypto.createHash('sha256').update(expectedProofString).digest('hex');
            
            // Verify proof hash matches
            if (proof.hash !== expectedHash) {
                return { valid: false, reason: 'invalid_proof' };
            }

            // Verify signature
            const signatureValid = this.keyManager.verifySignature(
                expectedHash, 
                proof.signature, 
                peerPublicKey
            );
            
            if (!signatureValid) {
                return { valid: false, reason: 'invalid_signature' };
            }

            return { valid: true };
            
        } catch (error) {
            console.error('Error verifying app proof:', error);
            return { valid: false, reason: 'verification_error' };
        }
    }

    handlePrivateNetworkEvent(event) {
        // First verify this event is from our private network
        if (!this.isPrivateNetworkEvent(event)) {
            return;
        }

        switch (event.kind) {
            case this.privateEventKinds.APP_VERIFICATION:
                this.handleAppVerification(event);
                break;
            case this.privateEventKinds.PRIVATE_STATUS:
                this.handlePrivateStatus(event);
                break;
            case this.privateEventKinds.PRIVATE_OFFLINE:
                this.handlePrivateOffline(event);
                break;
            case this.privateEventKinds.PRIVATE_CHAT:
                this.handlePrivateChat(event);
                break;
            case this.privateEventKinds.NETWORK_PING:
                this.handleNetworkPing(event);
                break;
        }
    }

    isPrivateNetworkEvent(event) {
        // Check if event has our network tag
        const networkTag = event.tags.find(tag => tag[0] === 'n' && tag[1] === this.getNetworkId());
        return !!networkTag;
    }

    async handleAppVerification(event) {
        try {
            const verificationData = JSON.parse(event.content);
            const peerPublicKey = event.pubkey;
            
            // Don't verify our own messages
            if (peerPublicKey === this.keyManager.publicKey) {
                return;
            }

            const verification = this.verifyAppProof(verificationData, peerPublicKey);
            
            if (verification.valid) {
                // Peer is verified as legitimate app instance
                this.verifiedPeers.set(peerPublicKey, {
                    verificationData: verificationData,
                    verifiedAt: Date.now(),
                    lastSeen: Date.now(),
                    status: 'verified'
                });

                this.lastPeerContact = Date.now();
                
                if (this.isolatedMode) {
                    this.isolatedMode = false;
                    this.onNetworkReconnected();
                }

                this.onPeerVerified(peerPublicKey, verificationData);
                
                // Respond with our own verification if this was a challenge
                await this.respondToVerificationChallenge(verificationData);
                
            } else {
                console.warn(`Failed to verify peer ${peerPublicKey}: ${verification.reason}`);
                this.onInvalidPeerDetected(peerPublicKey, verification.reason);
            }
            
        } catch (error) {
            console.error('Error handling app verification:', error);
        }
    }

    async respondToVerificationChallenge(challengeData) {
        // Send our verification in response
        await this.broadcastAppVerification();
    }

    async handlePrivateStatus(event) {
        const peerPublicKey = event.pubkey;
        
        // Only process status from verified peers
        if (!this.verifiedPeers.has(peerPublicKey)) {
            console.warn(`Ignoring status from unverified peer: ${peerPublicKey}`);
            return;
        }

        try {
            const statusData = JSON.parse(event.content);
            
            // Update peer info
            const peer = this.verifiedPeers.get(peerPublicKey);
            peer.lastSeen = Date.now();
            peer.statusData = statusData;
            
            this.lastPeerContact = Date.now();
            
            this.onVerifiedPeerStatusUpdate(peerPublicKey, statusData);
            
        } catch (error) {
            console.error('Error handling private status:', error);
        }
    }

    async pingKnownPeers() {
        if (this.verifiedPeers.size === 0) {
            return;
        }

        const pingData = {
            timestamp: Date.now(),
            peerCount: this.verifiedPeers.size
        };

        const event = this.createPrivateEvent(
            this.privateEventKinds.NETWORK_PING,
            JSON.stringify(pingData)
        );

        await this.publishToRelays(event);
    }

    createPrivateEvent(kind, content, extraTags = []) {
        const tags = [
            ['n', this.getNetworkId()], // Network identifier tag
            ['app', this.appIdentifier],
            ['v', this.appVersion],
            ...extraTags
        ];

        const event = {
            id: null,
            pubkey: this.keyManager.publicKey,
            created_at: Math.floor(Date.now() / 1000),
            kind: kind,
            tags: tags,
            content: content,
            sig: null
        };

        // Generate ID and sign
        const serialized = JSON.stringify([
            0,
            event.pubkey,
            event.created_at,
            event.kind,
            event.tags,
            event.content
        ]);

        event.id = crypto.createHash('sha256').update(serialized).digest('hex');
        const signature = this.keyManager.signMessage(event.id);
        event.sig = signature.r + signature.s;

        return event;
    }

    startIsolationMonitoring() {
        // Monitor for network isolation
        setInterval(() => {
            const now = Date.now();
            
            // Check if we haven't heard from any peers recently
            if (this.lastPeerContact && (now - this.lastPeerContact) > this.isolationTimeout) {
                if (!this.isolatedMode) {
                    this.isolatedMode = true;
                    this.onNetworkIsolated();
                }
            }
            
            // Clean up old peer entries
            this.cleanupStalePeers();
            
        }, 30000); // Check every 30 seconds
    }

    cleanupStalePeers() {
        const now = Date.now();
        const staleTimeout = 180000; // 3 minutes
        
        for (const [peerId, peer] of this.verifiedPeers.entries()) {
            if (now - peer.lastSeen > staleTimeout) {
                this.verifiedPeers.delete(peerId);
                this.onPeerDisconnected(peerId);
            }
        }
    }

    cleanupStaleVerifications() {
        const now = Date.now();
        const verificationTimeout = 300000; // 5 minutes
        
        for (const [challenge, verification] of this.pendingVerifications.entries()) {
            if (now - verification.timestamp > verificationTimeout) {
                this.pendingVerifications.delete(challenge);
            }
        }
    }

    async sendPrivateMessage(content, targetPeerId = null) {
        const messageData = {
            content: content,
            timestamp: Date.now(),
            target: targetPeerId
        };

        const extraTags = targetPeerId ? [['p', targetPeerId]] : [];

        const event = this.createPrivateEvent(
            this.privateEventKinds.PRIVATE_CHAT,
            JSON.stringify(messageData),
            extraTags
        );

        return await this.publishToRelays(event);
    }

    getPrivateNetworkStatus() {
        return {
            networkId: this.getNetworkId(),
            appIdentifier: this.appIdentifier,
            appVersion: this.appVersion,
            verifiedPeers: this.verifiedPeers.size,
            isolatedMode: this.isolatedMode,
            lastPeerContact: this.lastPeerContact,
            connectedRelays: this.relays.filter(r => r.connected).length,
            myPublicKey: this.keyManager.publicKey,
            peerList: Array.from(this.verifiedPeers.keys()).map(peerId => ({
                id: peerId,
                shortId: peerId.substring(0, 8),
                lastSeen: this.verifiedPeers.get(peerId).lastSeen,
                status: this.verifiedPeers.get(peerId).statusData?.status || 'unknown'
            }))
        };
    }

    // Event handlers for app to override
    onPeerVerified(peerId, verificationData) {
        console.log(`Verified new peer: ${peerId.substring(0, 8)}...`);
    }

    onInvalidPeerDetected(peerId, reason) {
        console.warn(`Invalid peer detected: ${peerId.substring(0, 8)}... (${reason})`);
    }

    onVerifiedPeerStatusUpdate(peerId, statusData) {
        console.log(`Status update from verified peer: ${peerId.substring(0, 8)}...`);
    }

    onPeerDisconnected(peerId) {
        console.log(`Peer disconnected: ${peerId.substring(0, 8)}...`);
    }

    onNetworkIsolated() {
        console.warn('Network isolation detected - no verified peers found');
        console.log('Operating in isolated mode - waiting for peer discovery...');
    }

    onNetworkReconnected() {
        console.log('Network reconnected - verified peers found');
    }
}

module.exports = { PrivateNetworkCoordinator };<|MERGE_RESOLUTION|>--- conflicted
+++ resolved
@@ -1,485 +1,481 @@
-<<<<<<< HEAD
-//networking/private-networking-coordinator.js
-=======
-//networking/private-network-coordinator.js
->>>>>>> 4e851c21
-const crypto = require('crypto');
-const { DecentralizedCoordinator } = require('./coordination-system');
-
-class PrivateNetworkCoordinator extends DecentralizedCoordinator {
-    constructor(appConfig = {}) {
-        super();
-        
-        // Private network configuration
-        this.appIdentifier = appConfig.appIdentifier || 'mkenyatool-network';
-        this.appVersion = appConfig.appVersion || '1.0.0';
-        this.networkSecret = appConfig.networkSecret || this.deriveNetworkSecret();
-        this.minRequiredVersion = appConfig.minRequiredVersion || '1.0.0';
-        
-        // Network state
-        this.verifiedPeers = new Map();
-        this.pendingVerifications = new Map();
-        this.isolatedMode = false;
-        this.lastPeerContact = null;
-        this.isolationTimeout = 300000; // 5 minutes
-        
-        // Enhanced event kinds for private network
-        this.privateEventKinds = {
-            APP_VERIFICATION: 31000,
-            PRIVATE_STATUS: 31001,
-            PRIVATE_OFFLINE: 31002,
-            PRIVATE_CHAT: 31003,
-            NETWORK_PING: 31004,
-            PEER_CHALLENGE: 31005
-        };
-        
-        this.startIsolationMonitoring();
-    }
-
-    deriveNetworkSecret() {
-        // Generate a deterministic secret based on app identifier
-        // In production, this should be a pre-shared secret or derived from app signing
-        const appData = `${this.appIdentifier}-network-key-v1`;
-        return crypto.createHash('sha256').update(appData).digest('hex');
-    }
-
-    async initialize() {
-        await super.initialize();
-        
-        // Override parent subscriptions with private network filters
-        this.setupPrivateSubscriptions();
-        
-        // Start app verification process
-        this.startAppVerification();
-        
-        console.log(`Private network initialized for ${this.appIdentifier}`);
-        console.log(`Network ID: ${this.getNetworkId()}`);
-    }
-
-    getNetworkId() {
-        // Create a unique network identifier
-        const networkData = `${this.appIdentifier}-${this.appVersion}`;
-        return crypto.createHash('sha256').update(networkData).digest('hex').substring(0, 16);
-    }
-
-    setupPrivateSubscriptions() {
-        // Clear existing subscriptions
-        this.relays.forEach(relay => {
-            this.subscriptions.forEach((subId, relayUrl) => {
-                if (relayUrl === relay.url) {
-                    relay.unsubscribe(subId);
-                }
-            });
-        });
-        this.subscriptions.clear();
-
-        // Subscribe only to private network events
-        const privateFilters = [
-            {
-                kinds: [
-                    this.privateEventKinds.APP_VERIFICATION,
-                    this.privateEventKinds.PRIVATE_STATUS,
-                    this.privateEventKinds.PRIVATE_OFFLINE,
-                    this.privateEventKinds.NETWORK_PING,
-                    this.privateEventKinds.PEER_CHALLENGE
-                ],
-                since: Math.floor(Date.now() / 1000) - 300,
-                '#n': [this.getNetworkId()] // Network-specific tag
-            },
-            {
-                kinds: [this.privateEventKinds.PRIVATE_CHAT],
-                since: Math.floor(Date.now() / 1000) - 3600,
-                '#n': [this.getNetworkId()]
-            }
-        ];
-
-        this.relays.forEach(relay => {
-            try {
-                const subscriptionId = relay.subscribe(privateFilters, (event) => {
-                    this.handlePrivateNetworkEvent(event);
-                });
-                this.subscriptions.set(relay.url, subscriptionId);
-            } catch (error) {
-                console.error(`Failed to subscribe to private network on relay ${relay.url}:`, error);
-            }
-        });
-    }
-
-    startAppVerification() {
-        // Broadcast app verification challenge
-        this.broadcastAppVerification();
-        
-        // Periodically re-verify and ping network
-        setInterval(() => {
-            this.broadcastAppVerification();
-            this.pingKnownPeers();
-            this.cleanupStaleVerifications();
-        }, 60000); // Every minute
-    }
-
-    async broadcastAppVerification() {
-        const challenge = crypto.randomBytes(32).toString('hex');
-        const timestamp = Date.now();
-        
-        const verificationData = {
-            appIdentifier: this.appIdentifier,
-            appVersion: this.appVersion,
-            challenge: challenge,
-            timestamp: timestamp,
-            capabilities: this.statusManager.getMachineCapabilities(),
-            networkInfo: this.statusManager.getNetworkInfo()
-        };
-
-        // Create proof of app authenticity
-        const proof = this.createAppProof(verificationData);
-        verificationData.proof = proof;
-
-        const event = this.createPrivateEvent(
-            this.privateEventKinds.APP_VERIFICATION,
-            JSON.stringify(verificationData)
-        );
-
-        await this.publishToRelays(event);
-        
-        // Store our own challenge for response verification
-        this.pendingVerifications.set(challenge, {
-            timestamp: timestamp,
-            ourChallenge: true
-        });
-    }
-
-    createAppProof(data) {
-        // Create proof that this is a legitimate app instance
-        const proofData = {
-            networkSecret: this.networkSecret,
-            timestamp: data.timestamp,
-            appId: data.appIdentifier,
-            publicKey: this.keyManager.publicKey
-        };
-        
-        const proofString = JSON.stringify(proofData);
-        const proofHash = crypto.createHash('sha256').update(proofString).digest('hex');
-        
-        // Sign the proof with our private key
-        const signature = this.keyManager.signMessage(proofHash);
-        
-        return {
-            hash: proofHash,
-            signature: signature
-        };
-    }
-
-    verifyAppProof(verificationData, peerPublicKey) {
-        try {
-            const { proof, appIdentifier, timestamp } = verificationData;
-            
-            // Check if it's our app
-            if (appIdentifier !== this.appIdentifier) {
-                return { valid: false, reason: 'wrong_app' };
-            }
-
-            // Check timestamp (not too old)
-            if (Date.now() - timestamp > 300000) { // 5 minutes
-                return { valid: false, reason: 'expired' };
-            }
-
-            // Recreate expected proof
-            const expectedProofData = {
-                networkSecret: this.networkSecret,
-                timestamp: timestamp,
-                appId: appIdentifier,
-                publicKey: peerPublicKey
-            };
-            
-            const expectedProofString = JSON.stringify(expectedProofData);
-            const expectedHash = crypto.createHash('sha256').update(expectedProofString).digest('hex');
-            
-            // Verify proof hash matches
-            if (proof.hash !== expectedHash) {
-                return { valid: false, reason: 'invalid_proof' };
-            }
-
-            // Verify signature
-            const signatureValid = this.keyManager.verifySignature(
-                expectedHash, 
-                proof.signature, 
-                peerPublicKey
-            );
-            
-            if (!signatureValid) {
-                return { valid: false, reason: 'invalid_signature' };
-            }
-
-            return { valid: true };
-            
-        } catch (error) {
-            console.error('Error verifying app proof:', error);
-            return { valid: false, reason: 'verification_error' };
-        }
-    }
-
-    handlePrivateNetworkEvent(event) {
-        // First verify this event is from our private network
-        if (!this.isPrivateNetworkEvent(event)) {
-            return;
-        }
-
-        switch (event.kind) {
-            case this.privateEventKinds.APP_VERIFICATION:
-                this.handleAppVerification(event);
-                break;
-            case this.privateEventKinds.PRIVATE_STATUS:
-                this.handlePrivateStatus(event);
-                break;
-            case this.privateEventKinds.PRIVATE_OFFLINE:
-                this.handlePrivateOffline(event);
-                break;
-            case this.privateEventKinds.PRIVATE_CHAT:
-                this.handlePrivateChat(event);
-                break;
-            case this.privateEventKinds.NETWORK_PING:
-                this.handleNetworkPing(event);
-                break;
-        }
-    }
-
-    isPrivateNetworkEvent(event) {
-        // Check if event has our network tag
-        const networkTag = event.tags.find(tag => tag[0] === 'n' && tag[1] === this.getNetworkId());
-        return !!networkTag;
-    }
-
-    async handleAppVerification(event) {
-        try {
-            const verificationData = JSON.parse(event.content);
-            const peerPublicKey = event.pubkey;
-            
-            // Don't verify our own messages
-            if (peerPublicKey === this.keyManager.publicKey) {
-                return;
-            }
-
-            const verification = this.verifyAppProof(verificationData, peerPublicKey);
-            
-            if (verification.valid) {
-                // Peer is verified as legitimate app instance
-                this.verifiedPeers.set(peerPublicKey, {
-                    verificationData: verificationData,
-                    verifiedAt: Date.now(),
-                    lastSeen: Date.now(),
-                    status: 'verified'
-                });
-
-                this.lastPeerContact = Date.now();
-                
-                if (this.isolatedMode) {
-                    this.isolatedMode = false;
-                    this.onNetworkReconnected();
-                }
-
-                this.onPeerVerified(peerPublicKey, verificationData);
-                
-                // Respond with our own verification if this was a challenge
-                await this.respondToVerificationChallenge(verificationData);
-                
-            } else {
-                console.warn(`Failed to verify peer ${peerPublicKey}: ${verification.reason}`);
-                this.onInvalidPeerDetected(peerPublicKey, verification.reason);
-            }
-            
-        } catch (error) {
-            console.error('Error handling app verification:', error);
-        }
-    }
-
-    async respondToVerificationChallenge(challengeData) {
-        // Send our verification in response
-        await this.broadcastAppVerification();
-    }
-
-    async handlePrivateStatus(event) {
-        const peerPublicKey = event.pubkey;
-        
-        // Only process status from verified peers
-        if (!this.verifiedPeers.has(peerPublicKey)) {
-            console.warn(`Ignoring status from unverified peer: ${peerPublicKey}`);
-            return;
-        }
-
-        try {
-            const statusData = JSON.parse(event.content);
-            
-            // Update peer info
-            const peer = this.verifiedPeers.get(peerPublicKey);
-            peer.lastSeen = Date.now();
-            peer.statusData = statusData;
-            
-            this.lastPeerContact = Date.now();
-            
-            this.onVerifiedPeerStatusUpdate(peerPublicKey, statusData);
-            
-        } catch (error) {
-            console.error('Error handling private status:', error);
-        }
-    }
-
-    async pingKnownPeers() {
-        if (this.verifiedPeers.size === 0) {
-            return;
-        }
-
-        const pingData = {
-            timestamp: Date.now(),
-            peerCount: this.verifiedPeers.size
-        };
-
-        const event = this.createPrivateEvent(
-            this.privateEventKinds.NETWORK_PING,
-            JSON.stringify(pingData)
-        );
-
-        await this.publishToRelays(event);
-    }
-
-    createPrivateEvent(kind, content, extraTags = []) {
-        const tags = [
-            ['n', this.getNetworkId()], // Network identifier tag
-            ['app', this.appIdentifier],
-            ['v', this.appVersion],
-            ...extraTags
-        ];
-
-        const event = {
-            id: null,
-            pubkey: this.keyManager.publicKey,
-            created_at: Math.floor(Date.now() / 1000),
-            kind: kind,
-            tags: tags,
-            content: content,
-            sig: null
-        };
-
-        // Generate ID and sign
-        const serialized = JSON.stringify([
-            0,
-            event.pubkey,
-            event.created_at,
-            event.kind,
-            event.tags,
-            event.content
-        ]);
-
-        event.id = crypto.createHash('sha256').update(serialized).digest('hex');
-        const signature = this.keyManager.signMessage(event.id);
-        event.sig = signature.r + signature.s;
-
-        return event;
-    }
-
-    startIsolationMonitoring() {
-        // Monitor for network isolation
-        setInterval(() => {
-            const now = Date.now();
-            
-            // Check if we haven't heard from any peers recently
-            if (this.lastPeerContact && (now - this.lastPeerContact) > this.isolationTimeout) {
-                if (!this.isolatedMode) {
-                    this.isolatedMode = true;
-                    this.onNetworkIsolated();
-                }
-            }
-            
-            // Clean up old peer entries
-            this.cleanupStalePeers();
-            
-        }, 30000); // Check every 30 seconds
-    }
-
-    cleanupStalePeers() {
-        const now = Date.now();
-        const staleTimeout = 180000; // 3 minutes
-        
-        for (const [peerId, peer] of this.verifiedPeers.entries()) {
-            if (now - peer.lastSeen > staleTimeout) {
-                this.verifiedPeers.delete(peerId);
-                this.onPeerDisconnected(peerId);
-            }
-        }
-    }
-
-    cleanupStaleVerifications() {
-        const now = Date.now();
-        const verificationTimeout = 300000; // 5 minutes
-        
-        for (const [challenge, verification] of this.pendingVerifications.entries()) {
-            if (now - verification.timestamp > verificationTimeout) {
-                this.pendingVerifications.delete(challenge);
-            }
-        }
-    }
-
-    async sendPrivateMessage(content, targetPeerId = null) {
-        const messageData = {
-            content: content,
-            timestamp: Date.now(),
-            target: targetPeerId
-        };
-
-        const extraTags = targetPeerId ? [['p', targetPeerId]] : [];
-
-        const event = this.createPrivateEvent(
-            this.privateEventKinds.PRIVATE_CHAT,
-            JSON.stringify(messageData),
-            extraTags
-        );
-
-        return await this.publishToRelays(event);
-    }
-
-    getPrivateNetworkStatus() {
-        return {
-            networkId: this.getNetworkId(),
-            appIdentifier: this.appIdentifier,
-            appVersion: this.appVersion,
-            verifiedPeers: this.verifiedPeers.size,
-            isolatedMode: this.isolatedMode,
-            lastPeerContact: this.lastPeerContact,
-            connectedRelays: this.relays.filter(r => r.connected).length,
-            myPublicKey: this.keyManager.publicKey,
-            peerList: Array.from(this.verifiedPeers.keys()).map(peerId => ({
-                id: peerId,
-                shortId: peerId.substring(0, 8),
-                lastSeen: this.verifiedPeers.get(peerId).lastSeen,
-                status: this.verifiedPeers.get(peerId).statusData?.status || 'unknown'
-            }))
-        };
-    }
-
-    // Event handlers for app to override
-    onPeerVerified(peerId, verificationData) {
-        console.log(`Verified new peer: ${peerId.substring(0, 8)}...`);
-    }
-
-    onInvalidPeerDetected(peerId, reason) {
-        console.warn(`Invalid peer detected: ${peerId.substring(0, 8)}... (${reason})`);
-    }
-
-    onVerifiedPeerStatusUpdate(peerId, statusData) {
-        console.log(`Status update from verified peer: ${peerId.substring(0, 8)}...`);
-    }
-
-    onPeerDisconnected(peerId) {
-        console.log(`Peer disconnected: ${peerId.substring(0, 8)}...`);
-    }
-
-    onNetworkIsolated() {
-        console.warn('Network isolation detected - no verified peers found');
-        console.log('Operating in isolated mode - waiting for peer discovery...');
-    }
-
-    onNetworkReconnected() {
-        console.log('Network reconnected - verified peers found');
-    }
-}
-
+//networking/private-network-coordinator.js
+const crypto = require('crypto');
+const { DecentralizedCoordinator } = require('./coordination-system');
+
+class PrivateNetworkCoordinator extends DecentralizedCoordinator {
+    constructor(appConfig = {}) {
+        super();
+        
+        // Private network configuration
+        this.appIdentifier = appConfig.appIdentifier || 'mkenyatool-network';
+        this.appVersion = appConfig.appVersion || '1.0.0';
+        this.networkSecret = appConfig.networkSecret || this.deriveNetworkSecret();
+        this.minRequiredVersion = appConfig.minRequiredVersion || '1.0.0';
+        
+        // Network state
+        this.verifiedPeers = new Map();
+        this.pendingVerifications = new Map();
+        this.isolatedMode = false;
+        this.lastPeerContact = null;
+        this.isolationTimeout = 300000; // 5 minutes
+        
+        // Enhanced event kinds for private network
+        this.privateEventKinds = {
+            APP_VERIFICATION: 31000,
+            PRIVATE_STATUS: 31001,
+            PRIVATE_OFFLINE: 31002,
+            PRIVATE_CHAT: 31003,
+            NETWORK_PING: 31004,
+            PEER_CHALLENGE: 31005
+        };
+        
+        this.startIsolationMonitoring();
+    }
+
+    deriveNetworkSecret() {
+        // Generate a deterministic secret based on app identifier
+        // In production, this should be a pre-shared secret or derived from app signing
+        const appData = `${this.appIdentifier}-network-key-v1`;
+        return crypto.createHash('sha256').update(appData).digest('hex');
+    }
+
+    async initialize() {
+        await super.initialize();
+        
+        // Override parent subscriptions with private network filters
+        this.setupPrivateSubscriptions();
+        
+        // Start app verification process
+        this.startAppVerification();
+        
+        console.log(`Private network initialized for ${this.appIdentifier}`);
+        console.log(`Network ID: ${this.getNetworkId()}`);
+    }
+
+    getNetworkId() {
+        // Create a unique network identifier
+        const networkData = `${this.appIdentifier}-${this.appVersion}`;
+        return crypto.createHash('sha256').update(networkData).digest('hex').substring(0, 16);
+    }
+
+    setupPrivateSubscriptions() {
+        // Clear existing subscriptions
+        this.relays.forEach(relay => {
+            this.subscriptions.forEach((subId, relayUrl) => {
+                if (relayUrl === relay.url) {
+                    relay.unsubscribe(subId);
+                }
+            });
+        });
+        this.subscriptions.clear();
+
+        // Subscribe only to private network events
+        const privateFilters = [
+            {
+                kinds: [
+                    this.privateEventKinds.APP_VERIFICATION,
+                    this.privateEventKinds.PRIVATE_STATUS,
+                    this.privateEventKinds.PRIVATE_OFFLINE,
+                    this.privateEventKinds.NETWORK_PING,
+                    this.privateEventKinds.PEER_CHALLENGE
+                ],
+                since: Math.floor(Date.now() / 1000) - 300,
+                '#n': [this.getNetworkId()] // Network-specific tag
+            },
+            {
+                kinds: [this.privateEventKinds.PRIVATE_CHAT],
+                since: Math.floor(Date.now() / 1000) - 3600,
+                '#n': [this.getNetworkId()]
+            }
+        ];
+
+        this.relays.forEach(relay => {
+            try {
+                const subscriptionId = relay.subscribe(privateFilters, (event) => {
+                    this.handlePrivateNetworkEvent(event);
+                });
+                this.subscriptions.set(relay.url, subscriptionId);
+            } catch (error) {
+                console.error(`Failed to subscribe to private network on relay ${relay.url}:`, error);
+            }
+        });
+    }
+
+    startAppVerification() {
+        // Broadcast app verification challenge
+        this.broadcastAppVerification();
+        
+        // Periodically re-verify and ping network
+        setInterval(() => {
+            this.broadcastAppVerification();
+            this.pingKnownPeers();
+            this.cleanupStaleVerifications();
+        }, 60000); // Every minute
+    }
+
+    async broadcastAppVerification() {
+        const challenge = crypto.randomBytes(32).toString('hex');
+        const timestamp = Date.now();
+        
+        const verificationData = {
+            appIdentifier: this.appIdentifier,
+            appVersion: this.appVersion,
+            challenge: challenge,
+            timestamp: timestamp,
+            capabilities: this.statusManager.getMachineCapabilities(),
+            networkInfo: this.statusManager.getNetworkInfo()
+        };
+
+        // Create proof of app authenticity
+        const proof = this.createAppProof(verificationData);
+        verificationData.proof = proof;
+
+        const event = this.createPrivateEvent(
+            this.privateEventKinds.APP_VERIFICATION,
+            JSON.stringify(verificationData)
+        );
+
+        await this.publishToRelays(event);
+        
+        // Store our own challenge for response verification
+        this.pendingVerifications.set(challenge, {
+            timestamp: timestamp,
+            ourChallenge: true
+        });
+    }
+
+    createAppProof(data) {
+        // Create proof that this is a legitimate app instance
+        const proofData = {
+            networkSecret: this.networkSecret,
+            timestamp: data.timestamp,
+            appId: data.appIdentifier,
+            publicKey: this.keyManager.publicKey
+        };
+        
+        const proofString = JSON.stringify(proofData);
+        const proofHash = crypto.createHash('sha256').update(proofString).digest('hex');
+        
+        // Sign the proof with our private key
+        const signature = this.keyManager.signMessage(proofHash);
+        
+        return {
+            hash: proofHash,
+            signature: signature
+        };
+    }
+
+    verifyAppProof(verificationData, peerPublicKey) {
+        try {
+            const { proof, appIdentifier, timestamp } = verificationData;
+            
+            // Check if it's our app
+            if (appIdentifier !== this.appIdentifier) {
+                return { valid: false, reason: 'wrong_app' };
+            }
+
+            // Check timestamp (not too old)
+            if (Date.now() - timestamp > 300000) { // 5 minutes
+                return { valid: false, reason: 'expired' };
+            }
+
+            // Recreate expected proof
+            const expectedProofData = {
+                networkSecret: this.networkSecret,
+                timestamp: timestamp,
+                appId: appIdentifier,
+                publicKey: peerPublicKey
+            };
+            
+            const expectedProofString = JSON.stringify(expectedProofData);
+            const expectedHash = crypto.createHash('sha256').update(expectedProofString).digest('hex');
+            
+            // Verify proof hash matches
+            if (proof.hash !== expectedHash) {
+                return { valid: false, reason: 'invalid_proof' };
+            }
+
+            // Verify signature
+            const signatureValid = this.keyManager.verifySignature(
+                expectedHash, 
+                proof.signature, 
+                peerPublicKey
+            );
+            
+            if (!signatureValid) {
+                return { valid: false, reason: 'invalid_signature' };
+            }
+
+            return { valid: true };
+            
+        } catch (error) {
+            console.error('Error verifying app proof:', error);
+            return { valid: false, reason: 'verification_error' };
+        }
+    }
+
+    handlePrivateNetworkEvent(event) {
+        // First verify this event is from our private network
+        if (!this.isPrivateNetworkEvent(event)) {
+            return;
+        }
+
+        switch (event.kind) {
+            case this.privateEventKinds.APP_VERIFICATION:
+                this.handleAppVerification(event);
+                break;
+            case this.privateEventKinds.PRIVATE_STATUS:
+                this.handlePrivateStatus(event);
+                break;
+            case this.privateEventKinds.PRIVATE_OFFLINE:
+                this.handlePrivateOffline(event);
+                break;
+            case this.privateEventKinds.PRIVATE_CHAT:
+                this.handlePrivateChat(event);
+                break;
+            case this.privateEventKinds.NETWORK_PING:
+                this.handleNetworkPing(event);
+                break;
+        }
+    }
+
+    isPrivateNetworkEvent(event) {
+        // Check if event has our network tag
+        const networkTag = event.tags.find(tag => tag[0] === 'n' && tag[1] === this.getNetworkId());
+        return !!networkTag;
+    }
+
+    async handleAppVerification(event) {
+        try {
+            const verificationData = JSON.parse(event.content);
+            const peerPublicKey = event.pubkey;
+            
+            // Don't verify our own messages
+            if (peerPublicKey === this.keyManager.publicKey) {
+                return;
+            }
+
+            const verification = this.verifyAppProof(verificationData, peerPublicKey);
+            
+            if (verification.valid) {
+                // Peer is verified as legitimate app instance
+                this.verifiedPeers.set(peerPublicKey, {
+                    verificationData: verificationData,
+                    verifiedAt: Date.now(),
+                    lastSeen: Date.now(),
+                    status: 'verified'
+                });
+
+                this.lastPeerContact = Date.now();
+                
+                if (this.isolatedMode) {
+                    this.isolatedMode = false;
+                    this.onNetworkReconnected();
+                }
+
+                this.onPeerVerified(peerPublicKey, verificationData);
+                
+                // Respond with our own verification if this was a challenge
+                await this.respondToVerificationChallenge(verificationData);
+                
+            } else {
+                console.warn(`Failed to verify peer ${peerPublicKey}: ${verification.reason}`);
+                this.onInvalidPeerDetected(peerPublicKey, verification.reason);
+            }
+            
+        } catch (error) {
+            console.error('Error handling app verification:', error);
+        }
+    }
+
+    async respondToVerificationChallenge(challengeData) {
+        // Send our verification in response
+        await this.broadcastAppVerification();
+    }
+
+    async handlePrivateStatus(event) {
+        const peerPublicKey = event.pubkey;
+        
+        // Only process status from verified peers
+        if (!this.verifiedPeers.has(peerPublicKey)) {
+            console.warn(`Ignoring status from unverified peer: ${peerPublicKey}`);
+            return;
+        }
+
+        try {
+            const statusData = JSON.parse(event.content);
+            
+            // Update peer info
+            const peer = this.verifiedPeers.get(peerPublicKey);
+            peer.lastSeen = Date.now();
+            peer.statusData = statusData;
+            
+            this.lastPeerContact = Date.now();
+            
+            this.onVerifiedPeerStatusUpdate(peerPublicKey, statusData);
+            
+        } catch (error) {
+            console.error('Error handling private status:', error);
+        }
+    }
+
+    async pingKnownPeers() {
+        if (this.verifiedPeers.size === 0) {
+            return;
+        }
+
+        const pingData = {
+            timestamp: Date.now(),
+            peerCount: this.verifiedPeers.size
+        };
+
+        const event = this.createPrivateEvent(
+            this.privateEventKinds.NETWORK_PING,
+            JSON.stringify(pingData)
+        );
+
+        await this.publishToRelays(event);
+    }
+
+    createPrivateEvent(kind, content, extraTags = []) {
+        const tags = [
+            ['n', this.getNetworkId()], // Network identifier tag
+            ['app', this.appIdentifier],
+            ['v', this.appVersion],
+            ...extraTags
+        ];
+
+        const event = {
+            id: null,
+            pubkey: this.keyManager.publicKey,
+            created_at: Math.floor(Date.now() / 1000),
+            kind: kind,
+            tags: tags,
+            content: content,
+            sig: null
+        };
+
+        // Generate ID and sign
+        const serialized = JSON.stringify([
+            0,
+            event.pubkey,
+            event.created_at,
+            event.kind,
+            event.tags,
+            event.content
+        ]);
+
+        event.id = crypto.createHash('sha256').update(serialized).digest('hex');
+        const signature = this.keyManager.signMessage(event.id);
+        event.sig = signature.r + signature.s;
+
+        return event;
+    }
+
+    startIsolationMonitoring() {
+        // Monitor for network isolation
+        setInterval(() => {
+            const now = Date.now();
+            
+            // Check if we haven't heard from any peers recently
+            if (this.lastPeerContact && (now - this.lastPeerContact) > this.isolationTimeout) {
+                if (!this.isolatedMode) {
+                    this.isolatedMode = true;
+                    this.onNetworkIsolated();
+                }
+            }
+            
+            // Clean up old peer entries
+            this.cleanupStalePeers();
+            
+        }, 30000); // Check every 30 seconds
+    }
+
+    cleanupStalePeers() {
+        const now = Date.now();
+        const staleTimeout = 180000; // 3 minutes
+        
+        for (const [peerId, peer] of this.verifiedPeers.entries()) {
+            if (now - peer.lastSeen > staleTimeout) {
+                this.verifiedPeers.delete(peerId);
+                this.onPeerDisconnected(peerId);
+            }
+        }
+    }
+
+    cleanupStaleVerifications() {
+        const now = Date.now();
+        const verificationTimeout = 300000; // 5 minutes
+        
+        for (const [challenge, verification] of this.pendingVerifications.entries()) {
+            if (now - verification.timestamp > verificationTimeout) {
+                this.pendingVerifications.delete(challenge);
+            }
+        }
+    }
+
+    async sendPrivateMessage(content, targetPeerId = null) {
+        const messageData = {
+            content: content,
+            timestamp: Date.now(),
+            target: targetPeerId
+        };
+
+        const extraTags = targetPeerId ? [['p', targetPeerId]] : [];
+
+        const event = this.createPrivateEvent(
+            this.privateEventKinds.PRIVATE_CHAT,
+            JSON.stringify(messageData),
+            extraTags
+        );
+
+        return await this.publishToRelays(event);
+    }
+
+    getPrivateNetworkStatus() {
+        return {
+            networkId: this.getNetworkId(),
+            appIdentifier: this.appIdentifier,
+            appVersion: this.appVersion,
+            verifiedPeers: this.verifiedPeers.size,
+            isolatedMode: this.isolatedMode,
+            lastPeerContact: this.lastPeerContact,
+            connectedRelays: this.relays.filter(r => r.connected).length,
+            myPublicKey: this.keyManager.publicKey,
+            peerList: Array.from(this.verifiedPeers.keys()).map(peerId => ({
+                id: peerId,
+                shortId: peerId.substring(0, 8),
+                lastSeen: this.verifiedPeers.get(peerId).lastSeen,
+                status: this.verifiedPeers.get(peerId).statusData?.status || 'unknown'
+            }))
+        };
+    }
+
+    // Event handlers for app to override
+    onPeerVerified(peerId, verificationData) {
+        console.log(`Verified new peer: ${peerId.substring(0, 8)}...`);
+    }
+
+    onInvalidPeerDetected(peerId, reason) {
+        console.warn(`Invalid peer detected: ${peerId.substring(0, 8)}... (${reason})`);
+    }
+
+    onVerifiedPeerStatusUpdate(peerId, statusData) {
+        console.log(`Status update from verified peer: ${peerId.substring(0, 8)}...`);
+    }
+
+    onPeerDisconnected(peerId) {
+        console.log(`Peer disconnected: ${peerId.substring(0, 8)}...`);
+    }
+
+    onNetworkIsolated() {
+        console.warn('Network isolation detected - no verified peers found');
+        console.log('Operating in isolated mode - waiting for peer discovery...');
+    }
+
+    onNetworkReconnected() {
+        console.log('Network reconnected - verified peers found');
+    }
+}
+
 module.exports = { PrivateNetworkCoordinator };